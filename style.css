body {
    font-family: Arial, sans-serif;
    margin: 0;
    padding: 0;
    background-color: #f8f9fa;
    padding-top: 220px; /* Espacio para la cabecera fija - may need adjustment if header height changes */
}

.header {
    position: fixed;
    top: 0;
    left: 0;
    right: 0;
    background-color: #fff;
    box-shadow: 0 2px 4px rgba(0,0,0,0.1);
    z-index: 1000;
    padding: 20px;
}

.header-container { /* Specific styles for the header's inner container */
    display: flex;
    align-items: center; /* Vertically align logo and main content */
    gap: 15px; /* Space between logo and main content block */
    /* max-width: 1200px; /* Already on .container, but ensure it's applied */
    /* margin: 0 auto; /* Already on .container */
    /* padding: 0; /* Override default .container padding if header needs full bleed for its elements */
}

#page-logo {
    height: 40px;
    width: auto;  /* Maintain aspect ratio */
    flex-shrink: 0; /* Prevent logo from shrinking */
}

.header-main-content {
    flex-grow: 1;
    display: flex;
    flex-direction: column;
    align-items: center; /* Center h1, controls, legend horizontally */
}

.header-main-content h1 {
    /* text-align: center; /* This is already a global style for h1 */
    width: 100%; /* Make h1 take full width of this container for centering */
    margin-bottom: 15px; /* Adjust spacing below title */
}


.container {
    max-width: 1200px;
    margin: 0 auto;
    padding: 20px; /* General padding for non-header containers */
}

.card {
    background-color: #fff;
    padding: 20px;
    border-radius: 8px;
    box-shadow: 0 0 10px rgba(0, 0, 0, 0.1);
}

h1 {
    text-align: center;
    color: #333;
    margin-bottom: 20px;
}

.controls {
    display: flex;
    justify-content: center;
    gap: 20px;
    margin-bottom: 20px;
    flex-wrap: wrap;
}

.controls label {
    font-weight: bold;
    margin-right: 5px;
}

.controls select {
    padding: 5px 10px;
    border: 1px solid #ccc;
    border-radius: 4px;
}

.control-group {
    display: flex;
    align-items: center;
    gap: 10px;
}

.today-button {
    background-color: #007bff;
    color: white;
    border: none;
    padding: 8px 16px;
    border-radius: 4px;
    cursor: pointer;
    font-size: 14px;
    transition: background-color 0.3s;
}

.today-button:hover {
    background-color: #0056b3;
}

.legend-color {
    width: 18px;
    height: 18px;
    border-radius: 3px;
    border: 1px solid #ccc;
    display: inline-block;
    margin-right: 6px;
    vertical-align: middle;
}

.annual-view {
    display: grid;
    grid-template-columns: repeat(auto-fit, minmax(300px, 1fr));
    gap: 20px;
}

.month-card {
    border: 1px solid #ddd;
    border-radius: 8px;
    overflow: hidden;
    background-color: #fff;
}

.month-name {
    background-color: #007bff;
    color: white;
    padding: 10px;
    text-align: center;
    font-weight: bold;
    font-size: 1.1em;
    text-transform: capitalize;
}

.calendar-grid {
    display: grid;
    grid-template-columns: repeat(7, 1fr);
    gap: 1px;
    background-color: #ddd;
}

.day-header {
    background-color: #f8f9fa;
    padding: 8px 4px;
    font-weight: bold;
    text-align: center;
    font-size: 0.8em;
    color: #666;
}

.day-cell {
    background-color: #fff;
    padding: 8px 4px;
    text-align: center;
    min-height: 30px;
    display: flex;
    align-items: center;
    justify-content: center;
    font-size: 0.9em;
    cursor: pointer;
    transition: background-color 0.2s;
}

.day-cell:hover {
    background-color: #f0f0f0;
}

.day-cell.sunday {
    background-color: #ffe6e6;
    color: #d63384;
}

.day-cell.holiday {
    background-color: #ff9999;
    color: #fff;
    font-weight: bold;
}

.day-cell.emiliani-holiday {
    background-color: #ff8c42;
    color: #fff;
    font-weight: bold;
}

.day-cell.today {
    border: 2px solid #007bff;
    box-shadow: 0 0 5px rgba(0, 123, 255, 0.5);
}

.day-cell.carnival {
    background-color: #28a745;
    color: #fff;
    font-weight: bold;
}

.day-cell.ash-wednesday {
    background-color: #6c757d;
    color: #fff;
    font-weight: bold;
    text-decoration: underline;
}

.empty-cell {
    background-color: #f8f9fa;
    color: #ccc;
}

.monthly-view {
    max-width: 800px;
    margin: 0 auto;
}

.monthly-view .calendar-grid {
    gap: 2px;
}

.monthly-view .day-cell {
    min-height: 60px;
    padding: 10px;
    font-size: 1em;
}

.monthly-view .month-name {
    font-size: 1.5em;
    margin-bottom: 10px;
}

.month-navigation {
    display: flex;
    justify-content: space-between;
    align-items: center;
    margin-bottom: 20px;
}

.month-navigation button {
    background-color: #007bff;
    color: white;
    border: none;
    padding: 10px 15px;
    border-radius: 4px;
    cursor: pointer;
    font-size: 1em;
}

.month-navigation button:hover {
    background-color: #0056b3;
}

.month-navigation button:disabled {
    background-color: #ccc;
    cursor: not-allowed;
}

@media (max-width: 768px) {
    .annual-view {
        grid-template-columns: 1fr;
    }

    .header-container {
        gap: 10px; /* Reduce gap for smaller screens */
        /* flex-direction: column; /* Option: Stack logo and content if needed */
        /* align-items: center; */
    }

    #page-logo {
        height: 30px; /* Smaller logo on mobile */
    }

    .header-main-content h1 {
        font-size: 1.2em; /* Adjust title font size */
        margin-bottom: 10px; /* Adjust spacing */
    }
    
    .controls {
        flex-direction: column;
        align-items: center;
        gap: 10px; /* Further reduce gap if needed */
    }
    
    .legend {
        display: flex;
        flex-direction: column; /* Changed from row to column */
        align-items: center; /* Align items to center in column layout */
<<<<<<< HEAD
        gap: 5px; /* Reduced gap for legend items */
=======
        gap: 10px; /* Reduced gap for tighter vertical spacing */
>>>>>>> 37f250ef
        justify-content: center;
        margin-bottom: 15px; /* Adjusted margin */
        font-size: 0.8em; /* Smaller font for legend */
    }

    /* .legend span {
        display: flex;
        align-items: center;
        gap: 6px;
    } */
    
    .day-cell {
        font-size: 0.75em; /* Slightly reduced font size */
        min-height: 20px; /* Reduced min-height */
        padding: 4px 2px; /* Reduced padding */
    }

    .day-header {
        font-size: 0.7em; /* Reduced font size for day headers */
        padding: 6px 2px; /* Adjusted padding */
    }

    .monthly-view .month-name {
        font-size: 1.3em; /* Adjust font size for monthly view month name */
    }

    .monthly-view .day-cell {
        min-height: 40px; /* Adjust min-height for monthly view day cells */
        padding: 6px;    /* Adjust padding for monthly view day cells */
        font-size: 0.85em; /* Adjust font size for monthly view day cells */
    }

    .month-navigation button {
        padding: 8px 12px; /* Adjust padding for navigation buttons */
        font-size: 0.9em;  /* Adjust font size for navigation buttons */
    }
}

/* Styles for Holiday Details Modal */
.modal {
    display: none; /* Hidden by default */
    position: fixed;
    z-index: 2000; /* Sit on top */
    left: 0;
    top: 0;
    width: 100%;
    height: 100%;
    overflow: auto; /* Enable scroll if needed */
    background-color: rgba(0,0,0,0.5); /* Black w/ opacity */
    animation: fadeIn 0.3s ease-out;
}

.modal-content {
    background-color: #fefefe;
    margin: 10% auto; /* 10% from the top and centered */
    padding: 25px;
    border: 1px solid #ddd;
    width: 90%;
    max-width: 450px; /* Max width */
    border-radius: 10px;
    box-shadow: 0 5px 15px rgba(0,0,0,0.3);
    position: relative;
    animation: slideIn 0.3s ease-out;
}

.close-button {
    color: #aaa;
    /* float: right; */ /* Replaced by absolute positioning */
    font-size: 32px;
    font-weight: bold;
    position: absolute;
    top: 10px;
    right: 20px;
    transition: color 0.2s;
}

.close-button:hover,
.close-button:focus {
    color: #333; /* Darker on hover/focus */
    text-decoration: none;
    cursor: pointer;
}

#modal-holiday-name {
    margin-top: 0;
    margin-bottom: 15px;
    color: #007bff; /* Primary color for title */
    font-size: 1.8em;
}

<<<<<<< HEAD
.modal-content p { /* General style for <p> tags in modal */
=======
.modal-content p {
>>>>>>> 37f250ef
    margin-bottom: 10px;
    font-size: 1em;
    line-height: 1.6;
    color: #333;
}
<<<<<<< HEAD

#modal-holiday-description { /* Specific styling for the description paragraph */
    max-height: 200px; /* Allow up to ~8-10 lines before scrolling */
    overflow-y: auto;  /* Add scrollbar if content exceeds max-height */
    padding-right: 10px; /* Space for scrollbar to avoid text overlap */
    white-space: pre-line; /* Render \n from JS as line breaks */
    margin-bottom: 10px; /* Ensure consistent spacing */
    line-height: 1.6; /* Match general <p> line-height */
    color: #333; /* Match general <p> color */
}

=======
>>>>>>> 37f250ef
.modal-content p strong {
    color: #555;
}

/* Animations for modal appearance */
@keyframes fadeIn {
    from {opacity: 0;}
    to {opacity: 1;}
}

@keyframes slideIn {
    from {transform: translateY(-50px); opacity: 0;}
    to {transform: translateY(0); opacity: 1;}
}

/* Responsive adjustments for the modal */
@media (max-width: 600px) {
    .modal-content {
        margin: 20% auto; /* More margin for smaller screens */
        width: 90%;
        padding: 20px;
    }
    #modal-holiday-name {
        font-size: 1.5em;
    }
<<<<<<< HEAD
    .modal-content p { /* General style for <p> tags in modal on mobile */
        font-size: 0.95em;
    }
    #modal-holiday-description { /* Adjust description max-height for mobile */
        max-height: 150px; /* Or consider vh units like 20vh or 25vh */
=======
    .modal-content p {
        font-size: 0.95em;
>>>>>>> 37f250ef
    }
}

<|MERGE_RESOLUTION|>--- conflicted
+++ resolved
@@ -287,11 +287,7 @@
         display: flex;
         flex-direction: column; /* Changed from row to column */
         align-items: center; /* Align items to center in column layout */
-<<<<<<< HEAD
         gap: 5px; /* Reduced gap for legend items */
-=======
-        gap: 10px; /* Reduced gap for tighter vertical spacing */
->>>>>>> 37f250ef
         justify-content: center;
         margin-bottom: 15px; /* Adjusted margin */
         font-size: 0.8em; /* Smaller font for legend */
@@ -382,17 +378,12 @@
     font-size: 1.8em;
 }
 
-<<<<<<< HEAD
 .modal-content p { /* General style for <p> tags in modal */
-=======
-.modal-content p {
->>>>>>> 37f250ef
     margin-bottom: 10px;
     font-size: 1em;
     line-height: 1.6;
     color: #333;
 }
-<<<<<<< HEAD
 
 #modal-holiday-description { /* Specific styling for the description paragraph */
     max-height: 200px; /* Allow up to ~8-10 lines before scrolling */
@@ -404,8 +395,6 @@
     color: #333; /* Match general <p> color */
 }
 
-=======
->>>>>>> 37f250ef
 .modal-content p strong {
     color: #555;
 }
@@ -431,16 +420,12 @@
     #modal-holiday-name {
         font-size: 1.5em;
     }
-<<<<<<< HEAD
     .modal-content p { /* General style for <p> tags in modal on mobile */
         font-size: 0.95em;
     }
     #modal-holiday-description { /* Adjust description max-height for mobile */
         max-height: 150px; /* Or consider vh units like 20vh or 25vh */
-=======
-    .modal-content p {
-        font-size: 0.95em;
->>>>>>> 37f250ef
-    }
-}
-
+
+    }
+}
+
