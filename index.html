<!DOCTYPE html>
<html lang="es">

<head>
  <meta charset="UTF-8">
  <meta name="viewport" content="width=device-width, initial-scale=1.0">
  <title>Calendario de Feriados Colombia</title>
  <link rel="stylesheet" href="style.css">
</head>

<body>
  <div class="header">
    <div class="container header-container"> <!-- Added header-container class -->
      <img src="logo-ag.svg" alt="Logo AG" id="page-logo">
      <div class="header-main-content"> <!-- Wrapper for title and controls -->
        <h1>Calendario de Feriados Colombia</h1>
        <div class="controls">
          <div class="control-group">
            <label for="year-select">Seleccionar Año:</label>
            <select id="year-select">
              <option value="2020">2020</option>
              <option value="2021">2021</option>
            <option value="2022">2022</option>
            <option value="2023">2023</option>
            <option value="2024">2024</option>
            <option value="2025" selected>2025</option>
            <option value="2026">2026</option>
            <option value="2027">2027</option>
            <option value="2028">2028</option>
            <option value="2029">2029</option>
            <option value="2030">2030</option>
            <option value="2031">2031</option>
            <option value="2032">2032</option>
            <option value="2033">2033</option>
            <option value="2034">2034</option>
            <option value="2035">2035</option>
          </select>
        </div>
        <div class="control-group">
          <label for="view-select">Vista:</label>
          <select id="view-select">
            <option value="annual">Anual</option>
            <option value="monthly">Mensual</option>
          </select>
        </div>
        <button id="today-button" class="today-button">Hoy</button>
          <button id="export-ical-button" class="today-button" style="background-color: #17a2b8;">Exportar (iCal)</button>
        </div>
<<<<<<< HEAD

=======
      
>>>>>>> 13110b03
        <div class="legend">
          <span><span class="legend-color" style="background:#ffe6e6"></span>  Domingos  </span>
          <span><span class="legend-color" style="background:#ff9999"></span>  Feriados  </span>
          <span><span class="legend-color" style="background:#ff8c42"></span>  Feriados movidos (Ley Emiliani)  </span>
          <span><span class="legend-color" style="background:#28a745"></span>  Carnavales (Barranquilla)  </span>
          <span><span class="legend-color" style="background:#6c757d"></span>  Miércoles de Ceniza  </span>
        </div>
<<<<<<< HEAD
      </div> <!-- End of header-main-content -->
=======
>>>>>>> 13110b03
    </div>
  </div>

  <div class="container">
    <div id="month-navigation" class="month-navigation" style="display: none;">
      <button id="prev-month">← Mes Anterior</button>
      <h2 id="current-month-year"></h2>
      <button id="next-month">Mes Siguiente →</button>
    </div>

    <div id="calendar-container"></div>
  </div>

  <footer>
    <p>&copy; 2025 Desarrollado por Alejandro García - <a href="mailto:agarciagaray@pm.me">agarciagaray@pm.me</a></p>
  </footer>

  <script src="script.js"></script>

  <div id="holiday-modal" class="modal">
      <div class="modal-content">
          <span class="close-button">&times;</span>
          <h3 id="modal-holiday-name">Holiday Name</h3>
          <p><strong>Fecha:</strong> <span id="modal-holiday-date">Date</span></p>
          <p id="modal-holiday-original-date-container" style="display:none;">
              <strong>Fecha Original:</strong> <span id="modal-holiday-original-date">Original Date</span> (Movido por Ley Emiliani)
          </p>
          <p><strong>Tipo:</strong> <span id="modal-holiday-description">Description/Type</span></p>
      </div>
  </div>
</body>

</html><|MERGE_RESOLUTION|>--- conflicted
+++ resolved
@@ -46,11 +46,6 @@
         <button id="today-button" class="today-button">Hoy</button>
           <button id="export-ical-button" class="today-button" style="background-color: #17a2b8;">Exportar (iCal)</button>
         </div>
-<<<<<<< HEAD
-
-=======
-      
->>>>>>> 13110b03
         <div class="legend">
           <span><span class="legend-color" style="background:#ffe6e6"></span>  Domingos  </span>
           <span><span class="legend-color" style="background:#ff9999"></span>  Feriados  </span>
@@ -58,10 +53,7 @@
           <span><span class="legend-color" style="background:#28a745"></span>  Carnavales (Barranquilla)  </span>
           <span><span class="legend-color" style="background:#6c757d"></span>  Miércoles de Ceniza  </span>
         </div>
-<<<<<<< HEAD
       </div> <!-- End of header-main-content -->
-=======
->>>>>>> 13110b03
     </div>
   </div>
 
