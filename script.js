--- conflicted
+++ resolved
@@ -429,10 +429,7 @@
                     description: 'Celebración Cultural'
                 };
             }
-<<<<<<< HEAD
-=======
-
->>>>>>> 13110b03
+
         } else if (carnivalData.ashWednesday.toDateString() === date.toDateString()) {
             holidayDataForModal = {
                 name: 'Miércoles de Ceniza',
